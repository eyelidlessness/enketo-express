--- conflicted
+++ resolved
@@ -20,11 +20,7 @@
             dev: {
                 script: 'app.js',
                 options: {
-<<<<<<< HEAD
-                    watch: [ 'app' ],
-=======
                     watch: [ 'app', 'config' ],
->>>>>>> ce409e80
                     //nodeArgs: [ '--debug' ],
                     env: {
                         NODE_ENV: 'development',
