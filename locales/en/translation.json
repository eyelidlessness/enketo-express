{
    "advanced": {
        "flushdb": "Clear Storage"
    },
    "alert": {
        "addtohomescreen": {
            "androidchrome": {
                "msg": "To add this form to your Home screen, click the browser settings icon __image1__ and select: 'Add to Home screen'."
            },
            "androidfirefox": {
                "msg": [
                    "To add this form to your Homescreen:",
                    "1. Add this page to your Firefox bookmarks by clicking the settings icon __image1__ and then the star icon __image2__.",
                    "2. Open your bookmarks by opening a new page and clicking the Bookmarks tab.",
                    "3. Click-and-hold your form until a pop-up menu appears.",
                    "4. Select 'Add to Home Screen'."
                ]
            },
            "heading": "Add to Home Screen",
            "iossafari": {
                "msg": "To add this form to your Home screen, click the share icon __image1__ in the top right of your browser, and select: '+ Add to Home Screen'."
            }
        },
        "appupdated": {
            "heading": "App Updated!",
            "msg": "A new version of this application has been downloaded. Refresh this page to load the updated version."
        },
        "default": {
            "button": "Close",
            "heading": "Alert"
        },
        "export": {
            "alternativequestion": "alternative download - online",
            "error": {
                "filecreatedmsg": "Nevertheless, an incomplete export file was still created.",
                "heading": "Export Error",
                "linknotcreated": "Failed to create an export link for unsubmitted records. Are you online?",
                "msg": "Errors occurred during creating of the record export file for unsubmitted records. Errors: __errors__"
            },
            "success": {
                "heading": "Export Created",
                "msg": "Export file created for all unsubmitted records belonging to this form."
            }
        },
        "formupdated": {
            "heading": "Form Updated!",
            "msg": "A new version of this form has been downloaded. Refresh this page to load the updated version."
        },
        "loaderror": {
            "editadvice": "It is recommended not to edit this record until this is resolved.",
            "entryadvice": "It is recommended not to use this form for data entry until this is resolved.",
            "heading": "Loading Error",
            "msg1": "Error occured during the loading of this form.",
            "msg2": "Please contact __emailLink__ with the link to this page and the error message below:",
            "heading_plural": "Loading Errors",
            "msg1_plural": "Errors occurred during the loading of this form.",
            "msg2_plural": "Please contact __emailLink__ with the link to this page and the error messages below:"
        },
        "logout": {
            "heading": "Logged Out",
            "msg": "You have been logged out."
        },
        "offlinesupported": {
            "heading": "Form works offline!",
            "msg": [
                "This form can now be loaded and used without an Internet connection on this device. Bookmark it for easy offline access.",
                "Records are automatically stored and queued in your browser until an Internet connection is available. When the app is online, records will be automatically submitted - one by one.",
                "Only after a record has been succesfully submitted, it will be removed from the queue. You can safely close down your browser and device with items in the queue. They will still be there next time you load the form."
            ]
        },
        "offlineunsupported": {
            "heading": "Application cannot launch offline",
            "msg": "Offline application launch is not supported by your browser. You can use the survey without this feature or see options for resolving this.",
            "negButton": "Use it",
            "posButton": "Show options"
        },
        "queuesubmissionsuccess": {
            "msg": "__recordNames__ was successfully submitted",
            "msg_plural": "__recordNames__ were successfully submitted"
        },
        "recordloadsuccess": {
            "msg": "__recordName__ has been loaded"
        },
        "recordnotfound": {
            "msg": "Record could not be retrieved or contained no data."
        },
        "recordsavesuccess": {
            "draftmsg": "Record stored as draft.",
            "finalmsg": "Record queued for submission."
        },
        "submission": {
            "msg": "Submitting...",
            "redirectmsg": "You will be automatically redirected after submission."
        },
        "submissionerror": {
            "authrequiredmsg": "Authentication required. Please authenticate __here__ in a different browser tab and try again.",
            "fnfmsg": [
                "The following media files could not be retrieved: __failedFiles__. The submission went ahead without these files and this succeeded.",
                "Please contact __supportEmail__ to report a bug and if possible explain how the issue can be reproduced."
            ],
            "heading": "Submission Failed"
        },
        "submissionsuccess": {
            "heading": "Submission Successful",
            "msg": "Your data was submitted!",
            "redirectmsg": "You will now be redirected."
        },
        "validationerror": {
            "msg": "Form contains errors. Please see fields marked in red."
        },
        "validationsuccess": {
            "heading": "OK",
            "msg": "Form is valid!"
        },
        "xpatherror": {
            "heading": "Formula Error",
            "msg": "A formula evaluation error occurred. Please contact __emailLink__ with this error:"
        }
    },
    "confirm": {
        "autosaveload": {
            "heading": "Unsaved Record Found",
            "msg": "Enketo has found an unsaved record. Would you like to load this record or discard it?",
            "negButton": "Discard",
            "posButton": "Load Record"
        },
        "default": {
            "heading": "Are you sure?",
            "msg": "Please confirm this action",
            "negButton": "Cancel",
            "posButton": "Confirm"
        },
        "deleteall": {
            "heading": "PANIC!",
            "msg": [
                "This will remove all your queued data and all your forms from the browser storage. Data will be lost forever. Use this only as a last resort if the browser storage seems corrupt.",
                "Close all other Enketo browser tabs first.",
                "The page will reload. If you see an error you may have to repeat this action.",
                "Are you sure you want to do this?"
            ],
            "posButton": "Delete All"
        },
        "discardcurrent": {
            "heading": "Unsaved edits",
            "msg": "The current form has unsaved changes. Would you like to load a record without saving changes to the form you were working on?",
            "posButton": "Proceed without saving"
        },
        "login": {
            "heading": "Login Required",
            "msg": [
                "In order to submit your queued data, you need to login. If you want to do this now, you will be redirected, and lose unsaved information.",
                "Would you like to login now or later?"
            ],
            "negButton": "Later",
            "posButton": "Log in now"
        },
        "print": {
            "a4": "A4",
            "heading": "Select Print Settings",
            "landscape": "Landscape",
            "letter": "Letter",
            "msg": "To prepare an optimized print, please select the print settings below",
            "orientation": "Paper Orientation",
            "portrait": "Portrait",
            "posButton": "Prepare",
            "psize": "Paper Size",
            "reminder": "Remember to set these same print settings in the browser's print menu afterwards!"
        },
        "save": {
            "existingerror": "This record name or ID already exists.",
            "hint": "This name allows you to easily find your draft record to finish it later.",
            "msg": "There are unsaved changes, would you like to continue without saving those?",
            "name": "Record Name",
            "posButton": "Save & Close",
            "renamemsg": "Are you sure you want to rename __currentName__ to __newName__?",
            "unkownerror": "An unknown error occurred when trying to save data."
        }
    },
    "constraint": {
        "invalid": "Value not allowed",
        "required": "This field is required"
    },
    "contact": {
        "admin": "Contact the survey administrator please.",
        "support": "Contact __supportEmail__ please."
    },
    "enketo": {
        "power": "Powered by"
    },
    "error": {
        "code": "Error Code: __code__",
        "dataloadfailed": "Failed to load data from __url__",
        "econnrefused": "Could not connect with Server",
        "encryptionnotsupported": "This form requires local encryption of records. Unfortunately this not yet supported. We recommend using ODK Collect for data collection with this form.",
        "instancenotfound": "Record not present. It may have expired.",
        "invalidediturl": "Not a valid edit URL",
        "loadfailed": "Failed to load __resource__",
        "notfoundinformlist": "Form with ID __formId__ not found in /formList",
        "pagenotfound": "Page not Found",
        "surveyidnotactive": "Survey with this ID no longer active",
        "surveyidnotfound": "Survey with this ID not found",
        "unknown": "An unknown error occured"
    },
    "feedback": {
        "header": "Information"
    },
    "form": {
        "chooseLanguage": "Choose Language",
        "logout": "log out",
        "pages": {
            "back": "Back",
            "end": "Go to End",
            "next": "Next",
            "return": "Return to Beginning"
        },
        "required": "required"
    },
    "formfooter": {
        "savedraft": {
            "btn": "Save Draft",
            "label": "Save as Draft"
        },
        "submit": {
            "btn": "Submit"
        },
        "validate": {
            "btn": "Validate"
        }
    },
    "geopicker": {
        "accuracy": "accuracy (m)",
        "altitude": "altitude (m)",
        "closepolygon": "close polygon",
        "kmlcoords": "KML coordinates",
        "kmlpaste": "paste KML coordinates here",
        "latitude": "latitude (x.y °)",
        "longitude": "longitude (x.y °)",
        "points": "points",
        "searchPlaceholder": "search for place or address"
    },
    "here": "here",
    "home": {
        "msg": "__appTitle__ is running! Please access Enketo forms from your __serverName__ installation."
    },
    "langs": {
        "ar": "Arabic",
        "cs": "Czech",
        "de": "German",
        "el": "Greek",
        "en": "English",
        "es": "Spanish",
        "fa": "Persian",
        "fr": "French",
        "he": "Hebrew",
        "hi": "Hindi",
        "it": "Italian",
        "km": "Khmer",
        "lo": "Lao",
        "nl": "Dutch",
        "no": "Norwegian",
        "ro": "Romanian",
        "sk": "Slovak",
        "supported": "Languages supported: ",
        "sw": "Swahili",
        "th": "Thai",
        "vi": "Vietnamese",
        "zh": "Chinese"
    },
    "page": {
        "modernbrowsers": {
            "heading": "Modern Browsers",
            "ie": {
                "heading": "Why no love for those evil outdated versions of Internet Explorer?",
                "msg": "We understand that some people, especially those working for large bureaucracies, do not have access to the latest and greatest browsers. Since we know how great the web could be with the right tools, we have great empathy for users in that unfortunate situation. Normally, we would try to provide workarounds to support some populair outdated browsers. However, the reason Enketo exists is the availability of some very fancy cutting-edge technologies. Unfortunately, users of older browsers are therefore out of luck."
            },
            "msg1": "Ouch! Sorry, you were probably sent here because your browser is outdated or perhaps it has its key features disabled by using 'private browsing' mode.",
            "msg2": "If you are using an outdated browser, we recommend upgrading to a recent version of one of the following excellent modern browsers:"
        },
        "offline": {
            "heading": "Cannot access requested page",
            "msg1": "This page is only accessible when the browser has an Internet connection and the server is accessible (unless the page does not exist)."
        }
    },
    "prompt": {
        "default": {
            "heading": "Enter values"
        },
        "login": {
            "heading": "Enter your __server__ credentials",
            "password": "Password",
            "remember": "Remember on this computer",
            "submit": "Submit",
            "username": "Username"
        }
    },
    "record-list": {
        "export": "Export",
        "msg1": "Records are stored inside your browser until they have been uploaded (even if you turn off your computer or go offline).",
        "msg2": "Queued records, except those marked as draft __icon__, are uploaded automatically, in the background, every 5 minutes when the web page is open and an Internet connection is available.",
        "msg2-nodraft": "Queued records are uploaded automatically, in the background, every 5 minutes when the web page is open and an Internet connection is available.",
        "msg3": "To force an upload in between automatic attempts, click Upload.",
        "norecords": "no records queued",
        "title": "Queue",
        "upload": "Upload"
    },
<<<<<<< HEAD
    "required": ""
  },
  "formfooter": {
    "savedraft": {
      "btn": "Save Draft",
      "label": "Save as Draft"
=======
    "selectpicker": {
        "noneselected": "none selected",
        "numberselected": "__number__ selected"
>>>>>>> 9ceb7de7
    },
    "store": {
        "error": {
            "iosusesafari": "Your iOS browser is not able to run this form. On iOS, we recommend using Safari.",
            "notavailable": "Browser storage is required but is not available, is corrupted, or is not writeable. If you are in 'private browsing' mode please switch to regular mode, otherwise switch to another browser. (error: __error__)",
            "notsupported": "Your browser is not able to run this form. We recommend using a modern browser."
        }
    },
    "submission": {
        "http0": "Failed (Offline?).",
        "http2xx": "Unexpected response when submitting data.",
        "http400": "Data server did not accept data.",
        "http401": "Authentication problem with data server.",
        "http403": "Not allowed to post data to this data server.",
        "http404": "Submission service on data server not found.",
        "http413": "Data is too large.",
        "http4xx": "Unknown submission problem on data server.",
        "http500": "The data server for your form or the Enketo server is down. Please try again later or contact __supportEmail__."
    },
    "version": "version:",
    "widget": {
        "comment": {
            "update": "Update"
        }
    }
}<|MERGE_RESOLUTION|>--- conflicted
+++ resolved
@@ -303,18 +303,9 @@
         "title": "Queue",
         "upload": "Upload"
     },
-<<<<<<< HEAD
-    "required": ""
-  },
-  "formfooter": {
-    "savedraft": {
-      "btn": "Save Draft",
-      "label": "Save as Draft"
-=======
     "selectpicker": {
         "noneselected": "none selected",
         "numberselected": "__number__ selected"
->>>>>>> 9ceb7de7
     },
     "store": {
         "error": {
