/* eslint-env node */

const esbuild = require( 'esbuild' );
const config = require( '../config/build.js' );

<<<<<<< HEAD
const cwd = process.cwd();

const entryPoints = pkg.entries.map( entry => (
    path.resolve( cwd, entry )
) );

const { NODE_ENV = 'develop' } = process.env;
const isProduction = NODE_ENV === 'production';

esbuild.buildSync( {
    bundle: true,
    define: {
        DEBUG: 'false',
        ENV: JSON.stringify( NODE_ENV ),
    },
    entryPoints,
    format: 'iife',
    minify: isProduction,
    outdir: path.resolve( cwd, './public/js/build' ),
    sourcemap: isProduction ? false : 'inline',
    target: [
        'chrome89',
        'edge89',
        'firefox90',
        'safari13',
    ],
} );
=======
esbuild.build( config );
>>>>>>> 949a9fc5
<|MERGE_RESOLUTION|>--- conflicted
+++ resolved
@@ -3,34 +3,4 @@
 const esbuild = require( 'esbuild' );
 const config = require( '../config/build.js' );
 
-<<<<<<< HEAD
-const cwd = process.cwd();
-
-const entryPoints = pkg.entries.map( entry => (
-    path.resolve( cwd, entry )
-) );
-
-const { NODE_ENV = 'develop' } = process.env;
-const isProduction = NODE_ENV === 'production';
-
-esbuild.buildSync( {
-    bundle: true,
-    define: {
-        DEBUG: 'false',
-        ENV: JSON.stringify( NODE_ENV ),
-    },
-    entryPoints,
-    format: 'iife',
-    minify: isProduction,
-    outdir: path.resolve( cwd, './public/js/build' ),
-    sourcemap: isProduction ? false : 'inline',
-    target: [
-        'chrome89',
-        'edge89',
-        'firefox90',
-        'safari13',
-    ],
-} );
-=======
-esbuild.build( config );
->>>>>>> 949a9fc5
+esbuild.build( config );