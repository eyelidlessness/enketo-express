--- conflicted
+++ resolved
@@ -2,11 +2,7 @@
     "name": "enketo-express",
     "description": "A simplified version of Enketo Smart Paper that requires a constant connection to the server.",
     "homepage": "",
-<<<<<<< HEAD
-    "version": "1.18.0",
-=======
     "version": "1.18.1",
->>>>>>> b8595506
     "main": "./app.js",
     "repository": {
         "type": "git",
