{
    "name": "enketo-express",
    "description": "A simplified version of Enketo Smart Paper that requires a constant connection to the server.",
    "homepage": "",
    "version": "1.2.1",
    "main": "./app.js",
    "repository": {
        "type": "git",
        "url": "https://github.com/kobotoolbox/enketo-express"
    },
    "contributors": [
        "Martijn van de Rijdt"
    ],
    "scripts": {
        "start": "node .",
        "test": "grunt test"
    },
    "dependencies": {
        "body-parser": "1.x.x",
        "compression": "1.x.x",
        "debug": "2.x.x",
        "express": "4.x.x",
        "jade": "1.x.x",
        "libxmljs": "0.12.x",
        "morgan": "1.x.x",
        "node_xslt": "0.1.x",
        "q": "2.0.x",
        "redis": "0.12.x",
        "request": "2.x.x",
        "serve-favicon": "2.x.x",
        "xml2js": "0.4.x"
    },
    "devDependencies": {
        "chai": "*",
        "chai-as-promised": "*",
<<<<<<< HEAD
        "grunt": "^0.4.4",
        "grunt-concurrent": "^0.5.0",
        "grunt-contrib-jshint": "^0.10.0",
        "grunt-contrib-requirejs": "^0.4.4",
        "grunt-contrib-symlink": "^0.3.0",
        "grunt-contrib-watch": "^0.6.1",
        "grunt-env": "^0.4.1",
=======
        "grunt": "0.4.x",
        "grunt-concurrent": "1.0.x",
        "grunt-contrib-jshint": "0.10.x",
        "grunt-contrib-requirejs": "0.4.x",
        "grunt-contrib-symlink": "0.3.x",
        "grunt-contrib-watch": "0.6.x",
        "grunt-env": "0.4.x",
>>>>>>> 00b92210
        "grunt-jsbeautifier": "^0.2.7",
        "grunt-mocha-test": "0.12.x",
        "grunt-nodemon": "0.3.x",
        "grunt-sass": "0.x.x",
        "load-grunt-tasks": "1.x.x",
        "mocha": "*",
        "rjs-build-analysis": "0.0.x",
        "supertest": "0.x.x",
        "time-grunt": "1.0.x"
    }
}<|MERGE_RESOLUTION|>--- conflicted
+++ resolved
@@ -33,15 +33,6 @@
     "devDependencies": {
         "chai": "*",
         "chai-as-promised": "*",
-<<<<<<< HEAD
-        "grunt": "^0.4.4",
-        "grunt-concurrent": "^0.5.0",
-        "grunt-contrib-jshint": "^0.10.0",
-        "grunt-contrib-requirejs": "^0.4.4",
-        "grunt-contrib-symlink": "^0.3.0",
-        "grunt-contrib-watch": "^0.6.1",
-        "grunt-env": "^0.4.1",
-=======
         "grunt": "0.4.x",
         "grunt-concurrent": "1.0.x",
         "grunt-contrib-jshint": "0.10.x",
@@ -49,7 +40,6 @@
         "grunt-contrib-symlink": "0.3.x",
         "grunt-contrib-watch": "0.6.x",
         "grunt-env": "0.4.x",
->>>>>>> 00b92210
         "grunt-jsbeautifier": "^0.2.7",
         "grunt-mocha-test": "0.12.x",
         "grunt-nodemon": "0.3.x",
