{
    "name": "enketo-express",
    "description": "Webforms evolved.",
    "homepage": "https://enketo.org",
    "version": "1.37.1",
    "main": "./app.js",
    "engines": {
        "node": "4.4.x",
        "npm": "2.14.x"
    },
    "repository": {
        "type": "git",
        "url": "https://github.com/kobotoolbox/enketo-express"
    },
    "author": {
        "name": "Martijn van de Rijdt",
        "email": "martijn@enketo.org",
        "url": "https://www.linkedin.com/in/martijnvanderijdt"
    },
    "contributors": [],
    "scripts": {
        "start": "node .",
        "test": "grunt test",
        "postinstall": "grunt"
    },
    "private": true,
    "license": "Apache-2.0",
    "dependencies": {
        "aliasify": "2.1.x",
        "basic-auth": "1.1.x",
        "body-parser": "1.x.x",
        "bristol": "0.3.x",
        "busboy": "0.2.x",
        "compression": "1.x.x",
        "cookie-parser": "1.4.x",
        "csurf": "1.9.x",
        "db.js": "0.15.0",
        "debug": "2.x.x",
        "enketo-core": "4.20.0",
        "enketo-transformer": "1.13.0",
        "express": "4.x.x",
        "file-saver": "1.3.x",
        "grunt": "1.0.x",
        "grunt-browserify": "5.0.x",
        "grunt-contrib-uglify": "2.0.x",
        "grunt-env": "0.4.x",
        "grunt-i18next": "0.1.x",
        "grunt-sass": "2.0.x",
        "grunt-shell-spawn": "0.3.x",
        "i18next": "6.0.x",
        "i18next-browser-languagedetector": "1.0.1",
        "i18next-express-middleware": "1.0.2",
        "i18next-node-fs-backend": "0.1.3",
        "i18next-xhr-backend": "1.3.0",
        "pug": "2.0.0-beta6",
        "jquery": "3.1.x",
        "jszip": "3.1.x",
        "jwt-simple": "0.5.x",
        "libxslt": "0.6.3",
        "lie": "3.1.x",
        "load-grunt-tasks": "3.x.x",
        "lodash": "4.17.x",
        "morgan": "1.x.x",
        "papaparse": "4.1.x",
        "redis": "2.6.5",
        "request": "2.79.x",
        "serve-favicon": "2.x.x",
        "time-grunt": "1.x.x",
        "vex-js": "2.3.x",
        "xml2js": "0.4.x",
        "enketo-xpathjs-oc": "https://github.com/openclinica/enketo-xpathjs-oc.git#c13aba4"
    },
    "devDependencies": {
        "chai": "3.5.x",
        "chai-as-promised": "*",
        "grunt-concurrent": "2.x.x",
        "grunt-contrib-jshint": "1.1.x",
        "grunt-contrib-watch": "1.0.x",
        "grunt-jsbeautifier": "0.2.x",
        "grunt-karma": "2.0.x",
        "grunt-mocha-test": "0.13.x",
        "grunt-nodemon": "0.4.x",
        "gulp": "3.9.x",
        "i18next-parser": "0.11.1",
        "karma": "1.3.0",
        "karma-browserify": "5.1.x",
        "karma-chrome-launcher": "2.0.x",
        "karma-firefox-launcher": "1.0.x",
        "karma-mocha": "1.3.x",
        "karma-opera-launcher": "1.0.x",
        "karma-phantomjs-launcher": "1.0.x",
        "karma-safari-launcher": "1.0.x",
        "karma-sinon-chai": "1.2.x",
        "mocha": "3.2.x",
<<<<<<< HEAD
        "multer": "^1.2.0",
        "mocha": "3.2.x",
        "phantomjs": "2.1.x",
=======
        "phantomjs-prebuilt": "2.1.x",
>>>>>>> b13c4416
        "sinon": "1.17.x",
        "sinon-chai": "2.8.x",
        "supertest": "2.0.x"
    },
    "aliasify": {
        "aliases": {
            "text!enketo-config": "./public/temp-client-config.json",
            "enketo-config": "./public/temp-client-config.json",
            "widgets": "./public/js/src/module/widgets",
            "translator": "./public/js/src/module/translator",
            "../../js/file-manager": "./public/js/src/module/file-manager",
            "enketo-xpathjs": "enketo-xpathjs-oc"
        }
    }
}<|MERGE_RESOLUTION|>--- conflicted
+++ resolved
@@ -92,13 +92,8 @@
         "karma-safari-launcher": "1.0.x",
         "karma-sinon-chai": "1.2.x",
         "mocha": "3.2.x",
-<<<<<<< HEAD
         "multer": "^1.2.0",
-        "mocha": "3.2.x",
-        "phantomjs": "2.1.x",
-=======
         "phantomjs-prebuilt": "2.1.x",
->>>>>>> b13c4416
         "sinon": "1.17.x",
         "sinon-chai": "2.8.x",
         "supertest": "2.0.x"
