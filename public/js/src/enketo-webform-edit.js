import gui from './module/gui';
import controller from './module/controller-webform';
import settings from './module/settings';
import connection from './module/connection';
import { init as initTranslator, t, localize } from './module/translator';
import utils from './module/utils';

const loader = document.querySelector( '.main-loader' );
const formheader = document.querySelector( '.main > .paper > .form-header' );
const survey = {
    enketoId: settings.enketoId,
    instanceId: settings.instanceId,
};
const range = document.createRange();

function _updateMaxSizeSetting( survey ) {
    if ( survey.maxSize ) {
        // overwrite default max size
        settings.maxSize = survey.maxSize;
    }

    return survey;
}

/**
 * Wrap location access to detect/prevent navigation in tests.
 */
const _location = {
    get href() {
        return location.href;
    },
    set href( href ) {
        location.href = href;
    },
    reload: location.reload.bind( location ),
};

const LOAD_ERROR_CLASS = 'fail';

function _showErrorOrAuthenticate( error ){
    loader.classList.add( LOAD_ERROR_CLASS );

    if ( error.status === 401 ) {
        _location.href = `${settings.loginUrl}?return_url=${encodeURIComponent( _location.href )}`;
    } else {
        if ( !Array.isArray( error ) ) {
            error = [ error.message  || t( 'error.unknown' ) ];
        }

        gui.alertLoadErrors( error, t( 'alert.loaderror.editadvice' ) );
    }
}

function _init( survey ) {
    return initTranslator( survey )
        .then( survey => Promise.all( [
            connection.getFormParts( survey ),
            connection.getExistingInstance( survey )
        ] ) )
        .then( responses => {
            const formParts = responses[ 0 ];
            formParts.instance = responses[ 1 ].instance;
            formParts.instanceAttachments = responses[ 1 ].instanceAttachments;

            if ( formParts.form && formParts.model && formParts.instance ) {
                return gui.swapTheme( formParts );
            } else {
                throw new Error( t( 'error.unknown' ) );
            }
        } )
        .then( connection.getMaximumSubmissionSize )
        .then( _updateMaxSizeSetting )
        .then( ( formParts ) => {
            const formFragment = range.createContextualFragment( formParts.form );
            formheader.after( formFragment );
            const formEl = document.querySelector( 'form.or' );

            return controller.init( formEl, {
                modelStr: formParts.model,
                instanceStr: formParts.instance,
                external: formParts.externalData,
                instanceAttachments: formParts.instanceAttachments,
                isEditing: true,
            } )
                .then( form => {
                    formParts.languages = form.languages;

                    document.querySelector( 'head>title' ).textContent = utils.getTitleFromFormStr( formParts.form );
                    localize( formEl );
                } );
        } )
        .catch( _showErrorOrAuthenticate );
}

<<<<<<< HEAD
if ( ENV !== 'test' ) {
    _init( survey );
=======
    return controller.init( formEl, {
        modelStr: formParts.model,
        instanceStr: formParts.instance,
        external: formParts.externalData,
        instanceAttachments: formParts.instanceAttachments,
        isEditing: true,
        survey: formParts,
    } )
        .then( form => {
            formParts.languages = form.languages;
            document.querySelector( 'head>title' ).textContent = utils.getTitleFromFormStr( formParts.form );
            localize( formEl );
        } );
>>>>>>> ea747438
}<|MERGE_RESOLUTION|>--- conflicted
+++ resolved
@@ -81,6 +81,7 @@
                 external: formParts.externalData,
                 instanceAttachments: formParts.instanceAttachments,
                 isEditing: true,
+                survey: formParts,
             } )
                 .then( form => {
                     formParts.languages = form.languages;
@@ -92,22 +93,6 @@
         .catch( _showErrorOrAuthenticate );
 }
 
-<<<<<<< HEAD
 if ( ENV !== 'test' ) {
     _init( survey );
-=======
-    return controller.init( formEl, {
-        modelStr: formParts.model,
-        instanceStr: formParts.instance,
-        external: formParts.externalData,
-        instanceAttachments: formParts.instanceAttachments,
-        isEditing: true,
-        survey: formParts,
-    } )
-        .then( form => {
-            formParts.languages = form.languages;
-            document.querySelector( 'head>title' ).textContent = utils.getTitleFromFormStr( formParts.form );
-            localize( formEl );
-        } );
->>>>>>> ea747438
 }