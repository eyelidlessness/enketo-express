/**
 * @preserve Copyright 2014 Martijn van de Rijdt
 *
 * Licensed under the Apache License, Version 2.0 (the "License");
 * you may not use this file except in compliance with the License.
 * You may obtain a copy of the License at
 *
 *      http://www.apache.org/licenses/LICENSE-2.0
 *
 * Unless required by applicable law or agreed to in writing, software
 * distributed under the License is distributed on an "AS IS" BASIS,
 * WITHOUT WARRANTIES OR CONDITIONS OF ANY KIND, either express or implied.
 * See the License for the specific language governing permissions and
 * limitations under the License.
 */

/**
 * Deals with communication to the server (in process of being transformed to using Promises)
 */

define( [ 'gui', 'settings', 'store', 'q', 'jquery' ], function( gui, settings, store, Q, $ ) {
    "use strict";
    var progress, maxSubmissionSize,
        that = this,
        CONNECTION_URL = '/connection',
<<<<<<< HEAD
        SUBMISSION_URL = ( ID ) ? '/submission/' + ID + location.search : null,
        MAX_SIZE_URL = ( ID ) ? '/submission/max-size/' + ID : null,
=======
        TRANSFORM_URL = '/transform/xform',
        SUBMISSION_URL = ( settings.enketoId ) ? '/submission/' + settings.enketoIdPrefix + settings.enketoId + location.search : null,
        INSTANCE_URL = ( settings.enketoId ) ? '/submission/' + settings.enketoIdPrefix + settings.enketoId : null,
        MAX_SIZE_URL = ( settings.enketoId ) ? '/submission/max-size/' + settings.enketoIdPrefix + settings.enketoId : null,
>>>>>>> 00b92210
        currentOnlineStatus = null,
        uploadOngoingID = null,
        uploadOngoingBatchIndex = null,
        uploadResult = {
            win: [],
            fail: []
        },
        uploadBatchesResult = {},
        uploadQueue = [];

    /**
     * Initialize the connection object
     * @param  { boolean=} submissions whether or not to prepare the connection object to deal with submissions
     */
    function init( submissions ) {
        checkOnlineStatus();
        if ( submissions ) {
            _setMaxSubmissionSize();
        }
        window.setInterval( function() {
            checkOnlineStatus();
        }, 15 * 1000 );
    }

    function checkOnlineStatus() {
        var online;
<<<<<<< HEAD
        //navigator.onLine is totally unreliable (returns incorrect trues) on Firefox, Chrome, Safari (on OS X 10.8),
        //but I assume falses are correct
        if ( navigator.onLine ) {
            if ( !uploadOngoingID ) {
                $.ajax( {
                    type: 'GET',
                    url: CONNECTION_URL,
                    cache: false,
                    dataType: 'json',
                    timeout: 3000,
                    complete: function( response ) {
                        //important to check for the content of the no-cache response as it will
                        //start receiving the fallback page specified in the manifest!
                        online = typeof response.responseText !== 'undefined' && /connected/.test( response.responseText );
                        _setOnlineStatus( online );
                    }
                } );
            }
        } else {
            _setOnlineStatus( false );
=======
        if ( !uploadOngoingID ) {
            $.ajax( {
                type: 'GET',
                url: CONNECTION_URL,
                cache: false,
                dataType: 'json',
                timeout: 3000,
                complete: function( response ) {
                    //important to check for the content of the no-cache response as it will
                    //start receiving the fallback page specified in the manifest!
                    online = typeof response.responseText !== 'undefined' && /connected/.test( response.responseText );
                    _setOnlineStatus( online );
                }
            } );
>>>>>>> 00b92210
        }
    }

    function _setOnlineStatus( newStatus ) {
        if ( newStatus !== currentOnlineStatus ) {
            $( window ).trigger( 'onlinestatuschange', newStatus );
        }
        currentOnlineStatus = newStatus;
    }

    function _cancelSubmissionProcess() {
        uploadOngoingID = null;
        uploadOngoingBatchIndex = null;
        _resetUploadResult();
        uploadQueue = [];
    }

    /**
     * [uploadRecords description]
     * @param  {{name: string, instanceID: string, formData: FormData, batches: number, batchIndex: number}}    record   [description]
     * @param  {boolean=}                                                   force     [description]
     * @param  {Object.<string, Function>=}                             callbacks only used for testing
     * @return {boolean}           [description]
     */
    function uploadRecords( record, force, callbacks ) {
        var sameItemInQueue, sameItemSubmitted, sameItemOngoing;

        force = force || false;
        callbacks = callbacks || null;

        console.debug( 'record to submit: ', record, force, callbacks );

        if ( !record.name || !record.instanceID || !record.formData || !record.batches || typeof record.batchIndex == 'undefined' ) {
            console.error( 'record name, instanceID, formData, batches and/or batchIndex was not defined!', record );
            return false;
        }
        sameItemInQueue = $.grep( uploadQueue, function( item ) {
            return ( record.instanceID === item.instanceID && record.batchIndex === item.batchIndex );
        } );
        sameItemSubmitted = $.grep( uploadResult.win, function( item ) {
            return ( record.instanceID === item.instanceID && record.batchIndex === item.batchIndex );
        } );
        sameItemOngoing = ( uploadOngoingID === record.instanceID && uploadOngoingBatchIndex === record.batchIndex );
        if ( sameItemInQueue.length === 0 && sameItemSubmitted.length === 0 && !sameItemOngoing ) {
            record.forced = force;
            //TODO ADD CALLBACKS TO EACH RECORD??
            uploadQueue.push( record );
            if ( !uploadOngoingID ) {
                _resetUploadResult();
                uploadBatchesResult = {};
                _uploadOne( callbacks );
            }
        }
        //override force property
        //this caters to a situation where the record is already in a queue through automatic uploads, 
        //but the user orders a forced upload
        else {
            sameItemInQueue.forced = force;
        }
        return true;
    }

    /**
     * Uploads a record from the queue
     * @param  {Object.<string, Function>=} callbacks [description]
     */
    function _uploadOne( callbacks ) { //dataXMLStr, name, last){
        var record, content, last, props;

        callbacks = ( typeof callbacks === 'undefined' || !callbacks ) ? {
            complete: function( jqXHR, response ) {
                // this event doesn't appear to be use anywhere
                $( document ).trigger( 'submissioncomplete' );
                _processOpenRosaResponse( jqXHR.status,
                    props = {
                        name: record.name,
                        instanceID: record.instanceID,
                        batches: record.batches,
                        batchIndex: record.batchIndex,
                        forced: record.forced
                    } );
                /**
                 * ODK Aggregrate gets very confused if two POSTs are sent in quick succession,
                 * as it duplicates 1 entry and omits the other but returns 201 for both...
                 * so we wait for the previous POST to finish before sending the next
                 */
                _uploadOne();
            },
            error: function( jqXHR, textStatus ) {
                if ( textStatus === 'timeout' ) {
                    console.debug( 'submission request timed out' );
                } else {
                    console.error( 'error during submission, textStatus:', textStatus );
                }
            },
            success: function() {}
        } : callbacks;

        if ( uploadQueue.length > 0 ) {
            record = uploadQueue.shift();
            progress.update( record, 'ongoing', '' );
            if ( currentOnlineStatus === false ) {
                _processOpenRosaResponse( 0, record );
            } else {
                uploadOngoingID = record.instanceID;
                uploadOngoingBatchIndex = record.batchIndex;
                content = record.formData;
                content.append( 'Date', new Date().toUTCString() );
                console.debug( 'prepared to send: ', content );
                //last = (this.uploadQueue.length === 0) ? true : false;
                _setOnlineStatus( null );
                $( document ).trigger( 'submissionstart' );
                //console.debug('calbacks: ', callbacks );
                $.ajax( SUBMISSION_URL, {
                    type: 'POST',
                    data: content,
                    cache: false,
                    contentType: false,
                    processData: false,
                    headers: {
                        'X-OpenRosa-Version': '1.0'
                    },
                    //TIMEOUT TO BE TESTED WITH LARGE SIZE PAYLOADS AND SLOW CONNECTIONS...
                    timeout: 300 * 1000,
                    //beforeSend: function(){return false;},
                    complete: function( jqXHR, response ) {
                        uploadOngoingID = null;
                        uploadOngoingBatchIndex = null;
                        callbacks.complete( jqXHR, response );
                    },
                    error: callbacks.error,
                    success: callbacks.success
                } );
            }
        }
    }

    progress = {

        _getLi: function( record ) {
            var $lis = $( '.record-list' ).find( '[name="' + record.name + '"]' );
            return $lis;
        },

        _reset: function( record ) {
            var $allLis = $( '.record-list' ).find( 'li' );
            //if the current record, is the first in the list, reset the list
            if ( $allLis.first().attr( 'name' ) === record.name ) {
                $allLis.removeClass( 'ongoing success error' ).filter( function() {
                    return !$( this ).hasClass( 'record' );
                } ).remove();
            }
        },

        _updateClass: function( $el, status ) {
            $el.removeClass( 'ongoing error' ).addClass( status );
        },

        _updateProgressBar: function( status ) {
            var $progress,
                max = uploadQueue.length + uploadResult.win.length + uploadResult.fail.length,
                value = uploadResult.win.length + uploadResult.fail.length;

            max += ( status == 'ongoing' ) ? 1 : 0;

            $progress = $( '.upload-progress' ).attr( {
                'max': max,
                'value': value
            } );

            if ( value === max || max === 1 ) {
                $progress.css( 'visibility', 'hidden' );
            } else {
                $progress.css( 'visibility', 'visible' );
            }
        },

        _getMsg: function( record, status, msg ) {
            if ( record.batches > 1 && msg ) {
                return 'part ' + ( record.batchIndex + 1 ) + ' of ' + record.batches + ': ' + msg;
            } else {
                return ( status === 'error' ) ? msg : '';
            }

            return displayMsg;
        },

        update: function( record, status, msg ) {
            var $result,
                $lis = this._getLi( record ),
                displayMsg = this._getMsg( record, status, msg );

            this._reset( record );

            //add display messages (always showing end status)
            if ( displayMsg ) {
                $result = $( '<li name="' + record.name + '" class="' + status + '">' + displayMsg + '</li>' ).insertAfter( $lis.last() );
                window.setTimeout( function() {
                    $result.hide( 500 );
                }, 3000 );
            }

            this._updateClass( $lis.first(), status );
            this._updateProgressBar( status );

            if ( uploadQueue.length === 0 && status !== 'ongoing' ) {
                $( 'button.upload-records' ).removeAttr( 'disabled' );
            } else {
                $( 'button.upload-records' ).attr( 'disabled', 'disabled' );
            }
        }
    };

    //TODO: move this outside this class?
    /**
     * processes the OpenRosa response
     * @param  {number} status [description]
     * @param  {{name:string, instanceID:string, batches:number, batchIndex:number, forced:boolean}} props  record properties
     */
    function _processOpenRosaResponse( status, props ) {
        var i, waswere, name, namesStr, batchText,
            partial = false,
            msg = '',
            names = [],
            level = 'error',
            contactSupport = 'Contact ' + settings[ 'supportEmail' ] + ' please.',
            contactAdmin = 'Contact the survey administrator please.',
            serverDown = 'Sorry, the data server for your form or the Enketo server is down. Please try again later or contact ' + settings[ 'supportEmail' ] + ' please.',
            statusMap = {
                0: {
                    success: false,
                    msg: ( typeof jrDataStrToEdit !== 'undefined' ) ? "Failed (offline?). Please try again." : "Failed (offline?)."
                },
                200: {
                    success: false,
                    msg: "Data server did not accept data. " + contactSupport
                },
                201: {
                    success: true,
                    msg: "Done!"
                },
                202: {
                    success: true,
                    msg: "Done! (duplicate)"
                },
                '2xx': {
                    success: false,
                    msg: "Unknown error occurred when submitting data. " + contactSupport
                },
                400: {
                    success: false,
                    msg: "Data server did not accept data. " + contactAdmin
                },
                403: {
                    success: false,
                    msg: "Not allowed to post data to this data server. " + contactAdmin
                },
                404: {
                    success: false,
                    msg: "Submission service on data server not found."
                },
                '4xx': {
                    success: false,
                    msg: "Unknown submission problem on data server."
                },
                413: {
                    success: false,
                    msg: "Data is too large. Please contact " + settings[ 'supportEmail' ] + "."
                },
                500: {
                    success: false,
                    msg: serverDown
                },
                503: {
                    success: false,
                    msg: serverDown
                },
                '5xx': {
                    success: false,
                    msg: serverDown
                }
            };

        console.debug( 'submission results with status: ' + status + ' for ', props );

        batchText = ( props.batches > 1 ) ? ' (batch #' + ( props.batchIndex + 1 ) + ' out of ' + props.batches + ')' : '';
        props.batchText = batchText;

        if ( typeof statusMap[ status ] !== 'undefined' ) {
            props.msg = statusMap[ status ].msg;
            if ( statusMap[ status ].success === true ) {
                level = 'success';
                if ( props.batches > 1 ) {
                    if ( typeof uploadBatchesResult[ props.instanceID ] == 'undefined' ) {
                        uploadBatchesResult[ props.instanceID ] = [];
                    }
                    uploadBatchesResult[ props.instanceID ].push( props.batchIndex );
                    for ( i = 0; i < props.batches; i++ ) {
                        if ( $.inArray( i, uploadBatchesResult[ props.instanceID ] ) === -1 ) {
                            partial = true;
                        }
                    }
                }
                uploadResult.win.push( props );
            } else if ( statusMap[ status ].success === false ) {
                uploadResult.fail.push( props );
            }
        } else if ( status == 401 ) {
            props.msg = 'Authentication Required.';
            _cancelSubmissionProcess();
            gui.confirmLogin();
        }
        //unforeseen statuscodes
        else if ( status > 500 ) {
            console.error( 'Error during uploading, received unexpected statuscode: ' + status );
            props.msg = statusMap[ '5xx' ].msg;
            uploadResult.fail.push( props );
        } else if ( status > 400 ) {
            console.error( 'Error during uploading, received unexpected statuscode: ' + status );
            props.msg = statusMap[ '4xx' ].msg;
            uploadResult.fail.push( props );
        } else if ( status > 200 ) {
            console.error( 'Error during uploading, received unexpected statuscode: ' + status );
            props.msg = statusMap[ '2xx' ].msg;
            uploadResult.fail.push( props );
        }

        progress.update( props, level, props.msg );

        if ( !partial && level === 'success' ) {
            $( document ).trigger( 'submissionsuccess', [ props.name, props.instanceID ] );
        } else if ( level === 'success' ) {
            console.debug( 'not all batches for instanceID have been submitted, current queue:', uploadQueue );
        }

        if ( uploadQueue.length > 0 ) {
            return;
        }

        console.debug( 'online: ' + currentOnlineStatus, uploadResult );

        if ( uploadResult.win.length > 0 ) {
            for ( i = 0; i < uploadResult.win.length; i++ ) {
                name = uploadResult.win[ i ].name;
                if ( $.inArray( name, names ) === -1 ) {
                    names.push( name );
                    msg = ( typeof uploadResult.win[ i ].msg !== 'undefined' ) ? msg + ( uploadResult.win[ i ].msg ) + ' ' : '';
                }
            }
            waswere = ( names.length > 1 ) ? ' were' : ' was';
            namesStr = names.join( ', ' );
            gui.feedback( namesStr.substring( 0, namesStr.length ) + waswere + ' successfully uploaded!' );
            _setOnlineStatus( true );
        }

        if ( uploadResult.fail.length > 0 ) {
            msg = '';
            //console.debug('upload failed');
            if ( currentOnlineStatus !== false ) {
                for ( i = 0; i < uploadResult.fail.length; i++ ) {
                    //if the record upload was forced
                    if ( uploadResult.fail[ i ].forced ) {
                        msg += uploadResult.fail[ i ].name + uploadResult.fail[ i ].batchText + ': ' + uploadResult.fail[ i ].msg + '<br />';
                    }
                }
                if ( msg ) gui.alert( msg, 'Failed data submission' );
            } else {
                // not sure if there should be any notification if forms fail automatic submission when offline
            }

            if ( status === 0 ) {
                _setOnlineStatus( false );
            }
        }
    }

    /**
     * returns the value of the X-OpenRosa-Content-Length header return by the OpenRosa server for this form
     * if request fails, returns a default value. Won't execute again if request was successful.
     *
     * @return {number} [description]
     */
    function _setMaxSubmissionSize() {
        var storedMaxSize = ( store ) ? store.getRecord( '__maxSize' ) : undefined,
            defaultMaxSize = 5000000,
            absoluteMaxSize = 100 * 1024 * 1024;

        if ( typeof maxSubmissionSize == 'undefined' ) {
            $.ajax( MAX_SIZE_URL, {
                type: 'GET',
                timeout: 5 * 1000,
                dataType: 'json',
                success: function( response ) {
                    if ( response && response.maxSize && !isNaN( response.maxSize ) ) {
                        // setting an absolute max corresponding to value in enketo .htaccess file
                        maxSubmissionSize = ( response.maxSize > absoluteMaxSize ) ? absoluteMaxSize : response.maxSize;
                        // make the value available to other modules without having to add complex dependencies
                        $( document ).data( {
                            "maxSubmissionSize": maxSubmissionSize
                        } );
                        // store the value persistently for offline use
                        if ( store ) {
                            store.setRecord( '__maxSize', maxSubmissionSize );
                        }
                    } else {
                        console.error( MAX_SIZE_URL + ' returned a response that is not a number', response );
                    }
                },
                error: function( jqXHR ) {
                    console.error( MAX_SIZE_URL + ' returned an error', jqXHR );
                }
            } );

            maxSubmissionSize = storedMaxSize || defaultMaxSize;
            $( document ).data( {
                "maxSubmissionSize": maxSubmissionSize
            } );
        }
    }

    function getMaxSubmissionSize() {
        return maxSubmissionSize;
    }

    function _resetUploadResult() {
        uploadResult = {
            win: [],
            fail: []
        };
    }

    function _getUploadResult() {
        return uploadResult;
    }

    function getUploadQueue() {
        return uploadQueue;
    }

    function getUploadOngoingID() {
        return uploadOngoingID;
    }

    /**
     * Sets defaults for optional callbacks if not provided
     * @param  {Object.<string, Function>=} callbacks [description]
     * @return {Object.<string, Function>}           [description]
     */
    function _getCallbacks( callbacks ) {
        callbacks = callbacks || {};
        callbacks.error = callbacks.error || function( jqXHR, textStatus, errorThrown ) {
            console.error( textStatus + ' : ' + errorThrown );
        };
        callbacks.complete = callbacks.complete || function() {};
        callbacks.success = callbacks.success || function() {
            console.log( 'success!' );
        };
        return callbacks;
    }


    /**
     * Obtains HTML Form and XML Model
     *
     * @param  {{serverUrl: ?string=, formId: ?string=, formUrl: ?string=, enketoId: ?string=}  options
     * @return { Promise }
     */
    function getFormParts( props ) {
        var deferred = Q.defer();

        $.ajax( TRANSFORM_URL, {
                type: 'POST',
                data: props
            } )
            .done( function( data ) {
                deferred.resolve( data );
            } )
            .fail( function( jqXHR, textStatus, errorMsg ) {
                var error = jqXHR.responseJSON || new Error( errorMsg );
                error.status = jqXHR.status;
                deferred.reject( error );
            } );

        return deferred.promise;
    }

    /**
     * Obtains cached XML instance
     *
     * @param  {{serverUrl: ?string=, formId: ?string=, formUrl: ?string=, enketoId: ?string=, instanceID: string}  options
     * @return { Promise }
     */
    function getExistingInstance( props ) {
        var deferred = Q.defer();

        $.ajax( INSTANCE_URL, {
                type: 'GET',
                data: props
            } )
            .done( function( data ) {
                deferred.resolve( data );
            } )
            .fail( function( jqXHR, textStatus, errorMsg ) {
                var error = jqXHR.responseJSON || new Error( errorMsg );
                deferred.reject( error );
            } );

        return deferred.promise;
    }

    return {
        init: init,
        uploadRecords: uploadRecords,
        getUploadQueue: getUploadQueue,
        getUploadOngoingID: getUploadOngoingID,
        getMaxSubmissionSize: getMaxSubmissionSize,
<<<<<<< HEAD
=======
        getFormParts: getFormParts,
        getExistingInstance: getExistingInstance,
>>>>>>> 00b92210
        // "private" but used for tests:
        _processOpenRosaResponse: _processOpenRosaResponse,
        _getUploadResult: _getUploadResult,
        _resetUploadResult: _resetUploadResult,
        _setOnlineStatus: _setOnlineStatus
    };
} );<|MERGE_RESOLUTION|>--- conflicted
+++ resolved
@@ -23,15 +23,10 @@
     var progress, maxSubmissionSize,
         that = this,
         CONNECTION_URL = '/connection',
-<<<<<<< HEAD
-        SUBMISSION_URL = ( ID ) ? '/submission/' + ID + location.search : null,
-        MAX_SIZE_URL = ( ID ) ? '/submission/max-size/' + ID : null,
-=======
         TRANSFORM_URL = '/transform/xform',
         SUBMISSION_URL = ( settings.enketoId ) ? '/submission/' + settings.enketoIdPrefix + settings.enketoId + location.search : null,
         INSTANCE_URL = ( settings.enketoId ) ? '/submission/' + settings.enketoIdPrefix + settings.enketoId : null,
         MAX_SIZE_URL = ( settings.enketoId ) ? '/submission/max-size/' + settings.enketoIdPrefix + settings.enketoId : null,
->>>>>>> 00b92210
         currentOnlineStatus = null,
         uploadOngoingID = null,
         uploadOngoingBatchIndex = null,
@@ -58,28 +53,6 @@
 
     function checkOnlineStatus() {
         var online;
-<<<<<<< HEAD
-        //navigator.onLine is totally unreliable (returns incorrect trues) on Firefox, Chrome, Safari (on OS X 10.8),
-        //but I assume falses are correct
-        if ( navigator.onLine ) {
-            if ( !uploadOngoingID ) {
-                $.ajax( {
-                    type: 'GET',
-                    url: CONNECTION_URL,
-                    cache: false,
-                    dataType: 'json',
-                    timeout: 3000,
-                    complete: function( response ) {
-                        //important to check for the content of the no-cache response as it will
-                        //start receiving the fallback page specified in the manifest!
-                        online = typeof response.responseText !== 'undefined' && /connected/.test( response.responseText );
-                        _setOnlineStatus( online );
-                    }
-                } );
-            }
-        } else {
-            _setOnlineStatus( false );
-=======
         if ( !uploadOngoingID ) {
             $.ajax( {
                 type: 'GET',
@@ -94,7 +67,6 @@
                     _setOnlineStatus( online );
                 }
             } );
->>>>>>> 00b92210
         }
     }
 
@@ -611,11 +583,8 @@
         getUploadQueue: getUploadQueue,
         getUploadOngoingID: getUploadOngoingID,
         getMaxSubmissionSize: getMaxSubmissionSize,
-<<<<<<< HEAD
-=======
         getFormParts: getFormParts,
         getExistingInstance: getExistingInstance,
->>>>>>> 00b92210
         // "private" but used for tests:
         _processOpenRosaResponse: _processOpenRosaResponse,
         _getUploadResult: _getUploadResult,
