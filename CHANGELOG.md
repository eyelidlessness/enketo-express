--- conflicted
+++ resolved
@@ -2,15 +2,12 @@
 All notable changes to this project will be documented in this file.
 This project adheres to [Semantic Versioning](http://semver.org/).
 
-<<<<<<< HEAD
-=======
 [1.18.1] - 2015-10-07
 -----------------------
 ##### Fixed
 - Vagrant build failing due to npm version.
 - Markdown lists generated if first item was not preceded by newline character.
 
->>>>>>> b8595506
 [1.18.0] - 2015-10-06
 -----------------------
 ##### Added
