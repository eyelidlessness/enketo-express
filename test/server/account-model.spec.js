--- conflicted
+++ resolved
@@ -16,270 +16,269 @@
 
 describe( 'Account Model', function() {
 
-    afterEach( function( done ) {
-        // remove the test accounts
-        Q.all( [
-            model.remove( {
-                openRosaServer: 'https://octest1.com/client1'
-            } ),
-            model.remove( {
-                openRosaServer: 'https://octest1.com/client2'
-            } ),
-            model.remove( {
-                openRosaServer: 'https://octest1.com/client3'
-            } ),
-            model.remove( {
-                openRosaServer: 'https://octest1.com/client4'
-            } ),
-            model.remove( {
-                openRosaServer: 'https://octest1.com/client5'
-            } )
-        ] ).then( done ).catch( function() {
-            done();
-        } );
-    } );
-
-    describe( 'Some setup checks', function() {
-        it( 'We are in the "test" environment', function() {
-            expect( app.get( 'env' ) ).to.equal( 'test' );
-        } );
-    } );
-
-    describe( 'set: when attempting to store new accounts', function() {
-
-        var account;
-
-        beforeEach( function() {
-            account = {
-                openRosaServer: 'https://octest1.com/client2',
-                key: 'abcde'
-            };
-        } );
-
-        it( 'returns an error if the OpenRosa Server is missing', function() {
-            delete account.openRosaServer;
-            return expect( model.set( account ) ).to.eventually.be.rejected;
-        } );
-
-        it( 'returns an error if the OpenRosa Form ID is missing', function() {
-            delete account.key;
-            return expect( model.set( account ) ).to.eventually.be.rejected;
-        } );
-
-        it( 'returns an error if the OpenRosa Form ID is an empty string', function() {
-            account.key = '';
-            return expect( model.set( account ) ).to.eventually.be.rejected;
-        } );
-
-        it( 'returns an error if the OpenRosa Server is an empty string', function() {
-            account.openRosaServer = '';
-            return expect( model.set( account ) ).to.eventually.be.rejected;
-        } );
-
-        it( 'returns an object with api key if succesful', function() {
-            return expect( model.set( account ) ).to.eventually.have.property( 'key' ).and.to.equal( 'abcde' );
-        } );
-
-        it( 'drops nearly simultaneous set requests to avoid db corruption', function() {
-            return Q.all( [
-                expect( model.set( account ) ).to.eventually.have.property( 'key' ).and.to.equal( 'abcde' ),
-                expect( model.set( account ) ).to.eventually.be.rejected,
-                expect( model.set( account ) ).to.eventually.be.rejected
-            ] );
-        } );
-
-    } );
-
-    describe( 'get: when attempting to obtain an account', function() {
-
-        it( 'returns an error when the account does not exist', function() {
-            return expect( model.get( 'nonexisting' ) ).to.eventually.be.rejected;
-        } );
-
-        [
-            // config               // request serverUrl
-            [ 'http://example.com', 'http://example.com' ],
-            [ 'http://example.com', 'https://example.com' ],
-            [ 'http://example.com', 'http://example.com/johndoe' ],
-            [ 'http://example.com', 'https://example.com/johndoe' ],
-            [ 'https://example.com', 'http://example.com' ],
-            [ 'https://example.com', 'http://example.com/johndoe' ],
-            [ 'https://example.com', 'https://example.com/johndoe' ],
-            [ 'example.com', 'http://example.com' ],
-            [ 'example.com', 'https://example.com' ],
-            [ 'example.com', 'http://example.com/johndoe' ],
-        ].forEach( function( test ) {
-            var accountServerUrl = test[ 0 ];
-            var requestServerUrl = test[ 1 ];
-            it( 'returns the hardcoded account object with linked server ' + accountServerUrl + ' and request server ' + requestServerUrl, function() {
-                var getAccountPromise;
-                var accountKey = '123abc';
-                var survey = {
-                    openRosaServer: requestServerUrl
-                };
-
-                config[ 'linked form and data server' ][ 'server url' ] = accountServerUrl;
-                config[ 'linked form and data server' ][ 'api key' ] = accountKey;
-
-                getAccountPromise = model.get( survey );
-
-                return Promise.all( [
-                    expect( getAccountPromise ).to.eventually.have.property( 'key' ).and.to.equal( accountKey ),
-                    expect( getAccountPromise ).to.eventually.have.property( 'linkedServer' ).and.to.equal( accountServerUrl )
-                ] );
+            afterEach( function( done ) {
+                // remove the test accounts
+                Q.all( [
+                    model.remove( {
+                        openRosaServer: 'https://octest1.com/client1'
+                    } ),
+                    model.remove( {
+                        openRosaServer: 'https://octest1.com/client2'
+                    } ),
+                    model.remove( {
+                        openRosaServer: 'https://octest1.com/client3'
+                    } ),
+                    model.remove( {
+                        openRosaServer: 'https://octest1.com/client4'
+                    } ),
+                    model.remove( {
+                        openRosaServer: 'https://octest1.com/client5'
+                    } )
+                ] ).then( done ).catch( function() {
+                    done();
+                } );
             } );
-        } );
-
-<<<<<<< HEAD
-        it( 'returns the account object when the account exists in db', function() {
-            var account = {
-                    key: '2342',
-                    openRosaServer: 'https://octest1.com/client2'
-                },
-                getAccountPromise = model.set( account ).then( model.get );
-            return Q.all( [
-                expect( getAccountPromise ).to.eventually.have.property( 'key' ).and.to.equal( account.key ),
-                expect( getAccountPromise ).to.eventually.have.property( 'openRosaServer' ).and.to.equal( account.openRosaServer )
-            ] );
-=======
-        [
-            [ 'http://example.com', 'http://example.org', 403 ],
-            [ 'http://examplecom', 'http://example.org', 403 ],
-            [ 'http://example.com/johndoe', 'http://example.com', 403 ],
-
-        ].forEach( function( test ) {
-            var accountServerUrl = test[ 0 ];
-            var requestServerUrl = test[ 1 ];
-            var errorCode = test[ 2 ];
-            it( 'returns ' + errorCode + ' for ' + accountServerUrl + ' and request server ' + requestServerUrl, function() {
-                var getAccountPromise;
-                var survey = {
-                    openRosaServer: requestServerUrl
-                };
-
-                config[ 'linked form and data server' ][ 'server url' ] = accountServerUrl;
-
-                getAccountPromise = model.get( survey );
-
-                return expect( getAccountPromise ).to.eventually.be.rejected;
+
+            describe( 'Some setup checks', function() {
+                it( 'We are in the "test" environment', function() {
+                    expect( app.get( 'env' ) ).to.equal( 'test' );
+                } );
             } );
->>>>>>> cf88aec1
-        } );
-
-    } );
-
-
-    describe( 'update: when updating an existing account', function() {
-
-        it( 'it returns an error when the parameters are incorrect', function() {
-            var account = {
-                    key: 'test',
-                    openRosaServer: 'https://octest1.com/client3'
-                },
-                promise = model.set( account ).then( function( acc ) {
-                    acc.key = '';
-                    return model.update( acc );
-                } );
-            return Q.all( [
-                expect( promise ).to.eventually.be.rejected
-            ] );
-        } );
-
-        it( 'returns the edited account object when succesful', function() {
-            var account = {
-                    key: 'test',
-                    openRosaServer: 'https://octest1.com/client4'
-                },
-                promise = model.set( account ).then( function() {
-                    //change to http
-                    account.openRosaServer = 'http://octest1.com/client4';
-                    return model.update( account );
-                } ).then( model.get );
-            return Q.all( [
-                expect( promise ).to.eventually.have.property( 'key' ).and.to.equal( 'test' ),
-                expect( promise ).to.eventually.have.property( 'openRosaServer' ).and.to.equal( 'http://octest1.com/client4' )
-            ] );
-        } );
-
-        it( 'returns the edited account object when succesful and called via update()', function() {
-            var account = {
-                    key: 'test',
-                    openRosaServer: 'https://octest1.com/client5'
-                },
-                promise = model.set( account ).then( function() {
-                    // change key
-                    account.key = 'something else';
-                    // set again
-                    return model.update( account );
-                } ).then( model.get );
-            return Q.all( [
-                expect( promise ).to.eventually.have.property( 'key' ).and.to.equal( 'something else' ),
-                expect( promise ).to.eventually.have.property( 'openRosaServer' ).and.to.equal( 'https://octest1.com/client5' )
-            ] );
-        } );
-
-    } );
-
-    describe( 'delete: when deleting an account', function() {
-
-        it( 'it returns an error when the parameters are incorrect', function() {
-            var account = {
-                    key: 'test',
-                    openRosaServer: 'https://octest1/client3'
-                },
-                promise = model.remove( account );
-            return Q.all( [
-                expect( promise ).to.eventually.be.rejected
-            ] );
-        } );
-
-        it( 'returns the account object when succesful', function() {
-            var account = {
-                    key: 'test',
-                    openRosaServer: 'https://octest1.com/client4'
-                },
-                promise1 = model.set( account ).then( model.remove ),
-                promise2 = model.get( account );
-            return Q.all( [
-                expect( promise1 ).to.eventually.have.property( 'key' ).and.to.equal( 'test' ),
-                expect( promise1 ).to.eventually.have.property( 'openRosaServer' ).and.to.equal( 'https://octest1.com/client4' ),
-                expect( promise2 ).to.eventually.be.rejected
-            ] );
-        } );
-
-        it( 'it returns an error if the account does not exist', function() {
-            var account = {
-                    key: 'test',
-                    openRosaServer: 'https://octest1.com/nonexisting'
-                },
-                promise = model.remove( account );
-            return Q.all( [
-                expect( promise ).to.eventually.be.rejected
-            ] );
-        } );
-
-    } );
-
-    describe( 'getList: getting a list of all accounts', function() {
-
-        it( 'it returns the list correctly', function() {
-            var account = {
-                    key: 'test',
-                    openRosaServer: 'https://octest1.com/client3'
-                },
-                hardcodedAccounts = [ config[ "linked form and data server" ] ],
-                promise = model.set( account ).then( model.getList );
-
-            return Q.all( [
-                expect( hardcodedAccounts ).to.have.length( 1 ),
-                expect( promise ).to.eventually.have.length( hardcodedAccounts.length + 1 ),
-                expect( promise ).to.eventually.satisfy( function( accounts ) {
-                    return accounts.every( function( account ) {
-                        return account.openRosaServer && account.key;
-                    } );
-                } )
-            ] );
-        } );
-
-    } );
-} );+
+            describe( 'set: when attempting to store new accounts', function() {
+
+                var account;
+
+                beforeEach( function() {
+                    account = {
+                        openRosaServer: 'https://octest1.com/client2',
+                        key: 'abcde'
+                    };
+                } );
+
+                it( 'returns an error if the OpenRosa Server is missing', function() {
+                    delete account.openRosaServer;
+                    return expect( model.set( account ) ).to.eventually.be.rejected;
+                } );
+
+                it( 'returns an error if the OpenRosa Form ID is missing', function() {
+                    delete account.key;
+                    return expect( model.set( account ) ).to.eventually.be.rejected;
+                } );
+
+                it( 'returns an error if the OpenRosa Form ID is an empty string', function() {
+                    account.key = '';
+                    return expect( model.set( account ) ).to.eventually.be.rejected;
+                } );
+
+                it( 'returns an error if the OpenRosa Server is an empty string', function() {
+                    account.openRosaServer = '';
+                    return expect( model.set( account ) ).to.eventually.be.rejected;
+                } );
+
+                it( 'returns an object with api key if succesful', function() {
+                    return expect( model.set( account ) ).to.eventually.have.property( 'key' ).and.to.equal( 'abcde' );
+                } );
+
+                it( 'drops nearly simultaneous set requests to avoid db corruption', function() {
+                    return Q.all( [
+                        expect( model.set( account ) ).to.eventually.have.property( 'key' ).and.to.equal( 'abcde' ),
+                        expect( model.set( account ) ).to.eventually.be.rejected,
+                        expect( model.set( account ) ).to.eventually.be.rejected
+                    ] );
+                } );
+
+            } );
+
+            describe( 'get: when attempting to obtain an account', function() {
+
+                it( 'returns an error when the account does not exist', function() {
+                    return expect( model.get( 'nonexisting' ) ).to.eventually.be.rejected;
+                } );
+
+                [
+                    // config               // request serverUrl
+                    [ 'http://example.com', 'http://example.com' ],
+                    [ 'http://example.com', 'https://example.com' ],
+                    [ 'http://example.com', 'http://example.com/johndoe' ],
+                    [ 'http://example.com', 'https://example.com/johndoe' ],
+                    [ 'https://example.com', 'http://example.com' ],
+                    [ 'https://example.com', 'http://example.com/johndoe' ],
+                    [ 'https://example.com', 'https://example.com/johndoe' ],
+                    [ 'example.com', 'http://example.com' ],
+                    [ 'example.com', 'https://example.com' ],
+                    [ 'example.com', 'http://example.com/johndoe' ],
+                ].forEach( function( test ) {
+                    var accountServerUrl = test[ 0 ];
+                    var requestServerUrl = test[ 1 ];
+                    it( 'returns the hardcoded account object with linked server ' + accountServerUrl + ' and request server ' + requestServerUrl, function() {
+                        var getAccountPromise;
+                        var accountKey = '123abc';
+                        var survey = {
+                            openRosaServer: requestServerUrl
+                        };
+
+                        config[ 'linked form and data server' ][ 'server url' ] = accountServerUrl;
+                        config[ 'linked form and data server' ][ 'api key' ] = accountKey;
+
+                        getAccountPromise = model.get( survey );
+
+                        return Promise.all( [
+                            expect( getAccountPromise ).to.eventually.have.property( 'key' ).and.to.equal( accountKey ),
+                            expect( getAccountPromise ).to.eventually.have.property( 'linkedServer' ).and.to.equal( accountServerUrl )
+                        ] );
+                    } );
+                } );
+
+
+                it( 'returns the account object when the account exists in db', function() {
+                    var account = {
+                            key: '2342',
+                            openRosaServer: 'https://octest1.com/client2'
+                        },
+                        getAccountPromise = model.set( account ).then( model.get );
+                    return Q.all( [
+                        expect( getAccountPromise ).to.eventually.have.property( 'key' ).and.to.equal( account.key ),
+                        expect( getAccountPromise ).to.eventually.have.property( 'openRosaServer' ).and.to.equal( account.openRosaServer )
+                    ] );
+
+                    [
+                        [ 'http://example.com', 'http://example.org', 403 ],
+                        [ 'http://examplecom', 'http://example.org', 403 ],
+                        [ 'http://example.com/johndoe', 'http://example.com', 403 ],
+
+                    ].forEach( function( test ) {
+                        var accountServerUrl = test[ 0 ];
+                        var requestServerUrl = test[ 1 ];
+                        var errorCode = test[ 2 ];
+                        it( 'returns ' + errorCode + ' for ' + accountServerUrl + ' and request server ' + requestServerUrl, function() {
+                            var getAccountPromise;
+                            var survey = {
+                                openRosaServer: requestServerUrl
+                            };
+
+                            config[ 'linked form and data server' ][ 'server url' ] = accountServerUrl;
+
+                            getAccountPromise = model.get( survey );
+
+                            return expect( getAccountPromise ).to.eventually.be.rejected;
+                        } );
+                    } );
+
+                } );
+
+
+                describe( 'update: when updating an existing account', function() {
+
+                    it( 'it returns an error when the parameters are incorrect', function() {
+                        var account = {
+                                key: 'test',
+                                openRosaServer: 'https://octest1.com/client3'
+                            },
+                            promise = model.set( account ).then( function( acc ) {
+                                acc.key = '';
+                                return model.update( acc );
+                            } );
+                        return Q.all( [
+                            expect( promise ).to.eventually.be.rejected
+                        ] );
+                    } );
+
+                    it( 'returns the edited account object when succesful', function() {
+                        var account = {
+                                key: 'test',
+                                openRosaServer: 'https://octest1.com/client4'
+                            },
+                            promise = model.set( account ).then( function() {
+                                //change to http
+                                account.openRosaServer = 'http://octest1.com/client4';
+                                return model.update( account );
+                            } ).then( model.get );
+                        return Q.all( [
+                            expect( promise ).to.eventually.have.property( 'key' ).and.to.equal( 'test' ),
+                            expect( promise ).to.eventually.have.property( 'openRosaServer' ).and.to.equal( 'http://octest1.com/client4' )
+                        ] );
+                    } );
+
+                    it( 'returns the edited account object when succesful and called via update()', function() {
+                        var account = {
+                                key: 'test',
+                                openRosaServer: 'https://octest1.com/client5'
+                            },
+                            promise = model.set( account ).then( function() {
+                                // change key
+                                account.key = 'something else';
+                                // set again
+                                return model.update( account );
+                            } ).then( model.get );
+                        return Q.all( [
+                            expect( promise ).to.eventually.have.property( 'key' ).and.to.equal( 'something else' ),
+                            expect( promise ).to.eventually.have.property( 'openRosaServer' ).and.to.equal( 'https://octest1.com/client5' )
+                        ] );
+                    } );
+
+                } );
+
+                describe( 'delete: when deleting an account', function() {
+
+                    it( 'it returns an error when the parameters are incorrect', function() {
+                        var account = {
+                                key: 'test',
+                                openRosaServer: 'https://octest1/client3'
+                            },
+                            promise = model.remove( account );
+                        return Q.all( [
+                            expect( promise ).to.eventually.be.rejected
+                        ] );
+                    } );
+
+                    it( 'returns the account object when succesful', function() {
+                        var account = {
+                                key: 'test',
+                                openRosaServer: 'https://octest1.com/client4'
+                            },
+                            promise1 = model.set( account ).then( model.remove ),
+                            promise2 = model.get( account );
+                        return Q.all( [
+                            expect( promise1 ).to.eventually.have.property( 'key' ).and.to.equal( 'test' ),
+                            expect( promise1 ).to.eventually.have.property( 'openRosaServer' ).and.to.equal( 'https://octest1.com/client4' ),
+                            expect( promise2 ).to.eventually.be.rejected
+                        ] );
+                    } );
+
+                    it( 'it returns an error if the account does not exist', function() {
+                        var account = {
+                                key: 'test',
+                                openRosaServer: 'https://octest1.com/nonexisting'
+                            },
+                            promise = model.remove( account );
+                        return Q.all( [
+                            expect( promise ).to.eventually.be.rejected
+                        ] );
+                    } );
+
+                } );
+
+                describe( 'getList: getting a list of all accounts', function() {
+
+                    it( 'it returns the list correctly', function() {
+                        var account = {
+                                key: 'test',
+                                openRosaServer: 'https://octest1.com/client3'
+                            },
+                            hardcodedAccounts = [ config[ "linked form and data server" ] ],
+                            promise = model.set( account ).then( model.getList );
+
+                        return Q.all( [
+                            expect( hardcodedAccounts ).to.have.length( 1 ),
+                            expect( promise ).to.eventually.have.length( hardcodedAccounts.length + 1 ),
+                            expect( promise ).to.eventually.satisfy( function( accounts ) {
+                                return accounts.every( function( account ) {
+                                    return account.openRosaServer && account.key;
+                                } );
+                            } )
+                        ] );
+                    } );
+
+                } );
+            } );