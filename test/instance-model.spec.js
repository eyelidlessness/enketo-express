/* global describe, require, it, beforeEach, afterEach */
"use strict";

var model,
    Q = require( "q" ),
    chai = require( "chai" ),
    expect = chai.expect,
    chaiAsPromised = require( "chai-as-promised" ),
    model = require( '../app/models/instance-model' ),
    config = require( "../config/config" );

chai.use( chaiAsPromised );

describe( 'Instance Model', function() {

    afterEach( function( done ) {
        model.remove( {
<<<<<<< HEAD
            instanceId: 'someid'
        } )
=======
                instanceId: 'someid'
            } )
>>>>>>> 00b92210
            .then( function() {
                done();
            } )
            .catch( function() {
                done();
            } );
    } );

    describe( 'set: when attempting to cache an instance', function() {
        var survey;

        beforeEach( function() {
            survey = {
                openRosaId: 'widgets',
                openRosaServer: 'http://example.com',
                instanceId: 'someid',
                returnUrl: 'http://example.com',
                instance: '<data></data>'
            };
        } );

        it( 'returns an 400 error when instanceId is missing', function() {
            delete survey.instanceId;
            return expect( model.set( survey ) ).to.eventually.be.rejected
                .and.to.have.property( 'status' ).that.equals( 400 );
        } );
        it( 'returns an 400 error when openRosaId is missing', function() {
            delete survey.openRosaId;
            return expect( model.set( survey ) ).to.eventually.be.rejected
                .and.to.have.property( 'status' ).that.equals( 400 );
        } );
        it( 'returns an 400 error when openRosaServer is missing', function() {
            delete survey.openRosaServer;
            return expect( model.set( survey ) ).to.eventually.be.rejected
                .and.to.have.property( 'status' ).that.equals( 400 );
        } );
        it( 'returns an 400 error when returnUrl is missing', function() {
            delete survey.returnUrl;
            return expect( model.set( survey ) ).to.eventually.be.rejected
                .and.to.have.property( 'status' ).that.equals( 400 );
        } );
        it( 'returns an 400 error when instance is missing', function() {
            delete survey.instance;
            return expect( model.set( survey ) ).to.eventually.be.rejected
                .and.to.have.property( 'status' ).that.equals( 400 );
        } );
        it( 'returns the survey object when successful', function() {
            return expect( model.set( survey ) ).to.eventually.deep.equal( survey );
        } );
    } );

    describe( 'get: when attempting to obtain a cached instance', function() {
        var survey, promise;

        beforeEach( function() {
            survey = {
                openRosaId: 'widgets',
                openRosaServer: 'http://example.com',
                instanceId: 'someid',
                returnUrl: 'http://example.com',
                instance: '<data></data>'
            };
        } );

        it( 'returns an 400 error when instanceId is missing', function() {
            delete survey.instanceId;
            return expect( model.get( survey ) ).to.eventually.be.rejected
                .and.to.have.property( 'status' ).that.equals( 400 );
        } );
        it( 'returns an 404 error when instance record not cached', function() {
            survey.instanceId = 'non-existing';
            return expect( model.get( survey ) ).to.eventually.be.rejected
                .and.to.have.property( 'status' ).that.equals( 404 );
        } );
        it( 'returns the survey object with the instance property when successful', function() {
            promise = model.set( survey ).then( model.get );
            return Q.all( [
                expect( promise ).to.eventually
                .have.property( 'instance' ).that.equals( survey.instance ),
                expect( promise ).to.eventually.
                have.property( 'returnUrl' ).that.equals( survey.returnUrl )
            ] );
        } );
    } );

    describe( 'remove: when attempting to remove a cached instance', function() {
        var survey, setPromise, remPromise, getPromise;

        beforeEach( function() {
            survey = {
                openRosaId: 'widgets',
                instanceId: 'someid',
                openRosaServer: 'http://example.com',
                returnUrl: 'http://example.com',
                instance: '<data></data>'
            };
        } );

        it( 'returns a 400 error when the instanceId property is not provided in the parameter', function() {
            setPromise = model.set( survey ).then( model.get );
            remPromise = setPromise.then( function() {
                delete survey.instanceId;
                return model.remove( survey );
            } );
            return expect( remPromise ).to.eventually.be.rejected.and.to.have.property( 'status' ).that.equals( 400 );
        } );

        it( 'returns the removed instanceId when successful', function() {
            setPromise = model.set( survey ).then( model.get );
            remPromise = setPromise.then( model.remove ),
                getPromise = remPromise.then( function() {
                    return model.get( {
                        instanceId: survey.instanceId
                    } );
                } );

            return Q.all( [
                expect( setPromise ).to.eventually.have.property( 'instance' ).that.equals( survey.instance ),
                expect( remPromise ).to.eventually.equal( survey.instanceId ),
                expect( getPromise ).to.eventually.be.rejected.and.to.have.property( 'status' ).that.equals( 404 )
            ] );
        } );

        it( 'returns the removed instanceId if the record was already removed or never existed', function() {
            return expect( model.remove( survey ) ).to.eventually.equal( survey.instanceId );
        } );
    } );
} );<|MERGE_RESOLUTION|>--- conflicted
+++ resolved
@@ -15,13 +15,8 @@
 
     afterEach( function( done ) {
         model.remove( {
-<<<<<<< HEAD
-            instanceId: 'someid'
-        } )
-=======
                 instanceId: 'someid'
             } )
->>>>>>> 00b92210
             .then( function() {
                 done();
             } )
