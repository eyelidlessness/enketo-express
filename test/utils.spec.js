--- conflicted
+++ resolved
@@ -124,19 +124,13 @@
             ]
         ].forEach( function( pair ) {
             it( 'returns ' + pair[ 2 ] + ' when comparing ' + JSON.stringify( pair[ 0 ] ) +
-<<<<<<< HEAD
-                ' with ' + JSON.stringify( pair[ 1 ] ), function() {
-=======
                 ' with ' + JSON.stringify( pair[ 1 ] ),
                 function() {
->>>>>>> 00b92210
                     expect( utils.areOwnPropertiesEqual( pair[ 0 ], pair[ 1 ] ) ).to.equal( pair[ 2 ] );
                     expect( utils.areOwnPropertiesEqual( pair[ 1 ], pair[ 0 ] ) ).to.equal( pair[ 2 ] );
                 } );
         } );
     } );
-<<<<<<< HEAD
-=======
 
     describe( 'helper to test validity of URLs', function() {
         [
@@ -169,5 +163,4 @@
             } );
         } );
     } );
->>>>>>> 00b92210
 } );