#!/bin/sh -u

# exit if an error occurs
set -e

# If the repo directory hasn't been externally specified, default to `/vagrant`.
ENKETO_EXPRESS_REPO_DIR=${ENKETO_EXPRESS_REPO_DIR:-"/vagrant"}

ENKETO_EXPRESS_UPDATE_REPO=${ENKETO_EXPRESS_UPDATE_REPO:-"true"}
ENKETO_EXPRESS_USE_NODE_ENV=${ENKETO_EXPRESS_USE_NODE_ENV:-"false"}

# install redis
echo 'installing redis...'
add-apt-repository -y ppa:rwky/redis
apt-get update
apt-get install -y redis-server

# further redis setup with persistence, security, logging, multiple instances, priming 
echo 'copying enketo redis conf...'
if [ -f "/etc/redis/redis.conf" ]; then
    mv /etc/redis/redis.conf /etc/redis/redis-origin.conf
    cp -f $ENKETO_EXPRESS_REPO_DIR/setup/redis/conf/redis-enketo-main.conf /etc/redis/
    cp -f $ENKETO_EXPRESS_REPO_DIR/setup/redis/conf/redis-enketo-cache.conf /etc/redis/
    chown redis:redis /var/lib/redis/
    echo 'copying enketo redis-server configs...'
    mv /etc/init/redis-server.conf /etc/init/redis-server.conf.disabled
    cp -f $ENKETO_EXPRESS_REPO_DIR/setup/redis/init/redis-server-enketo-main-vagrant.conf /etc/init/
    cp -f $ENKETO_EXPRESS_REPO_DIR/setup/redis/init/redis-server-enketo-cache.conf /etc/init/
    if [ -f "/var/lib/redis/redis.rdb" ]; then
	   rm /var/lib/redis/redis.rdb
    fi
    echo 'copying enketo default redis db...'
    cp -f $ENKETO_EXPRESS_REPO_DIR/setup/redis/enketo-main.rdb /var/lib/redis/
    chown redis:redis /var/lib/redis/enketo-main.rdb
    chmod 660 /var/lib/redis/enketo-main.rdb
fi
echo 'starting first enketo redis instance...'
service redis-server-enketo-main-vagrant restart
echo 'starting second enketo redis instance...'
service redis-server-enketo-cache restart

# install dependencies, development tools, node, grunt
apt-get install -y build-essential git libfontconfig curl
cd $ENKETO_EXPRESS_REPO_DIR
if [ $ENKETO_EXPRESS_USE_NODE_ENV = "true" ]; then
    apt-get install python-pip
    pip install nodeenv
    nodeenv env
    . env/bin/activate
else
    curl -sL https://deb.nodesource.com/setup_0.10 | sudo bash -
    apt-get install -y nodejs
fi
<<<<<<< HEAD
npm -g install grunt-cli node-gyp gulp nodemon mocha
npm -g install npm@next
=======
npm -g install npm@2.14.3
npm -g install grunt-cli node-gyp gulp nodemon mocha
>>>>>>> b8595506
# remove node_modules if exists because npm builds can be system-specific
if [ -d "$ENKETO_EXPRESS_REPO_DIR/node_modules" ]; then
	rm -R $ENKETO_EXPRESS_REPO_DIR/node_modules
fi
npm install

# create a local configuration file unless it already exists
echo 'copying custom configuration unless config.json already exists'
if [ ! -f "$ENKETO_EXPRESS_REPO_DIR/config/config.json" ]; then
    cp setup/config/config.json config/config.json
fi

# build js and css
grunt

# still installing pm2 but not using in script any more. Because it runs invisibly when started as root.
if [ $(whoami) = "root" ]; then
    npm install pm2@latest -g --unsafe-perm
else
    npm install pm2@latest -g
fi

echo "**************************************************************************************"
echo "***                        Enketo Express is installed!                           ****"
echo "***                                                                               ****"
echo "*** You can start it by ssh-ing into the VM and running: cd /vagrant && npm start ****"
echo "***                 ( or with: pm2 start /vagrant/app.js -n enketo )              ****"
echo "**************************************************************************************"
<|MERGE_RESOLUTION|>--- conflicted
+++ resolved
@@ -51,13 +51,8 @@
     curl -sL https://deb.nodesource.com/setup_0.10 | sudo bash -
     apt-get install -y nodejs
 fi
-<<<<<<< HEAD
-npm -g install grunt-cli node-gyp gulp nodemon mocha
-npm -g install npm@next
-=======
 npm -g install npm@2.14.3
 npm -g install grunt-cli node-gyp gulp nodemon mocha
->>>>>>> b8595506
 # remove node_modules if exists because npm builds can be system-specific
 if [ -d "$ENKETO_EXPRESS_REPO_DIR/node_modules" ]; then
 	rm -R $ENKETO_EXPRESS_REPO_DIR/node_modules
