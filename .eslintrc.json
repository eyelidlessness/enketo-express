--- conflicted
+++ resolved
@@ -15,11 +15,7 @@
     ],
     "parserOptions": {
         "sourceType": "module",
-<<<<<<< HEAD
-        "allowImportExportEverywhere": true
-=======
         "ecmaVersion": 2020
->>>>>>> 949a9fc5
     },
     "settings": {
         "jsdoc": {
@@ -64,14 +60,10 @@
         "jsdoc/require-returns-description": 1,
         "jsdoc/require-returns-type": 1,
         "jsdoc/valid-types": 1,
-<<<<<<< HEAD
         "unicorn/expiring-todo-comments": "error",
         "no-unused-vars": [ "error", {
             "ignoreRestSiblings": true
         } ]
-    }
-=======
-        "unicorn/expiring-todo-comments": "error"
     },
     "overrides": [
         {
@@ -86,5 +78,4 @@
             }
         }
     ]
->>>>>>> 949a9fc5
 }
