--- conflicted
+++ resolved
@@ -397,27 +397,21 @@
             // non-iframe views
             queryString = _generateQueryString( [ req.defaultsQueryParam ] );
             obj.url = baseUrl + idPartOnline + queryString;
-<<<<<<< HEAD
             obj.single_url = baseUrl + idPartOnline + queryString;
             obj.single_once_url = baseUrl + idPartOnce + queryString;
-            obj.single_fieldsubmission_url = baseUrl + FSPATH + idPartOnline + queryString;
-=======
             obj.single_url = baseUrl + 'single/' + idPartOnline + queryString;
             obj.single_once_url = baseUrl + 'single/' + idPartOnce + queryString;
->>>>>>> a73312be
+            obj.single_fieldsubmission_url = baseUrl + 'single/' + FSPATH + idPartOnline + queryString;
             obj.offline_url = baseUrl + OFFLINEPATH + idPartOffline;
             obj.preview_url = baseUrl + 'preview/' + idPartOnline + queryString;
             // iframe views
             queryString = _generateQueryString( [ req.defaultsQueryParam, req.parentWindowOriginParam ] );
             obj.iframe_url = baseUrl + IFRAMEPATH + idPartOnline + queryString;
-<<<<<<< HEAD
             obj.single_iframe_url = baseUrl + IFRAMEPATH + idPartOnline + queryString;
             obj.single_once_iframe_url = baseUrl + IFRAMEPATH + idPartOnce + queryString;
-            obj.single_fieldsubmission_iframe_url = baseUrl + FSPATH + IFRAMEPATH + idPartOnline + queryString;
-=======
             obj.single_iframe_url = baseUrl + 'single/' + IFRAMEPATH + idPartOnline + queryString;
             obj.single_once_iframe_url = baseUrl + 'single/' + IFRAMEPATH + idPartOnce + queryString;
->>>>>>> a73312be
+            obj.single_fieldsubmission_iframe_url = baseUrl + 'single/' + FSPATH + IFRAMEPATH + idPartOnline + queryString;
             obj.preview_iframe_url = baseUrl + 'preview/' + IFRAMEPATH + idPartOnline + queryString;
             // rest
             obj.enketo_id = id;
