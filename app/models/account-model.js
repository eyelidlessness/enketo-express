--- conflicted
+++ resolved
@@ -1,21 +1,14 @@
 'use strict';
 
-<<<<<<< HEAD
-var hardcodedAccount,
-    Q = require( "q" ),
-    config = require( './config-model' ).server,
-    utils = require( '../lib/utils' ),
-    pending = {},
-    client = require( 'redis' ).createClient( config.redis.main.port, config.redis.main.host, {
-        auth_pass: config.redis.main.password
-    } ),
-    debug = require( 'debug' )( "account-model" );
-=======
 var hardcodedAccount;
-var Q = require( 'q' );
+var Q = require( "q" );
+var config = require( './config-model' ).server;
 var utils = require( '../lib/utils' );
+var pending = {};
+var client = require( 'redis' ).createClient( config.redis.main.port, config.redis.main.host, {
+    auth_pass: config.redis.main.password
+} );
 var debug = require( 'debug' )( "account-model" );
->>>>>>> 4bb96fcd
 
 // in test environment, switch to different db
 if ( process.env.NODE_ENV === 'test' ) {
