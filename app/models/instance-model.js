--- conflicted
+++ resolved
@@ -2,10 +2,7 @@
 
 var Q = require( 'q' ),
     config = require( '../../config/config' ),
-<<<<<<< HEAD
-=======
     utils = require( '../lib/utils' ),
->>>>>>> 00b92210
     client = require( 'redis' ).createClient( config.redis.main.port, config.redis.main.host, {
         auth_pass: config.redis.main.password
     } ),
@@ -17,27 +14,16 @@
 }
 
 function _cacheInstance( survey ) {
-<<<<<<< HEAD
-    var error, key,
-        deferred = Q.defer();
-
-    if ( !survey || !survey.openRosaId || !survey.instanceId || !survey.returnUrl || !survey.instance ) {
-=======
     var error, instanceKey, openRosaKey,
         deferred = Q.defer();
 
     if ( !survey || !survey.openRosaId || !survey.openRosaServer || !survey.instanceId || !survey.returnUrl || !survey.instance ) {
->>>>>>> 00b92210
         error = new Error( 'Bad request. Survey information not complete or invalid' );
         error.status = 400;
         deferred.reject( error );
     } else {
-<<<<<<< HEAD
-        key = 'in:' + survey.instanceId;
-=======
         instanceKey = 'in:' + survey.instanceId;
         openRosaKey = utils.getOpenRosaKey( survey );
->>>>>>> 00b92210
         // first check if record exists (i.e. if it is being edited)
         client.hgetall( 'in:' + survey.instanceId, function( err, obj ) {
             if ( err ) {
@@ -47,26 +33,16 @@
                 error.status = 405;
                 deferred.reject( error );
             } else {
-<<<<<<< HEAD
-                client.hmset( key, {
-                    returnUrl: survey.returnUrl,
-                    instance: survey.instance
-=======
                 client.hmset( instanceKey, {
                     returnUrl: survey.returnUrl,
                     instance: survey.instance,
                     openRosaKey: openRosaKey
->>>>>>> 00b92210
                 }, function( error, id ) {
                     if ( error ) {
                         deferred.reject( error );
                     } else {
                         // expire, no need to wait for result
-<<<<<<< HEAD
-                        client.expire( key, 30 );
-=======
                         client.expire( instanceKey, 30 );
->>>>>>> 00b92210
                         deferred.resolve( survey );
                     }
                 } );
@@ -89,20 +65,13 @@
             if ( err ) {
                 deferred.reject( err );
             } else if ( !obj ) {
-<<<<<<< HEAD
-                error = new Error( 'Record not present. Page may have expired.' );
-=======
                 error = new Error( 'Record not present. It may have expired.' );
->>>>>>> 00b92210
                 error.status = 404;
                 deferred.reject( error );
             } else {
                 survey.instance = obj.instance;
                 survey.returnUrl = obj.returnUrl;
-<<<<<<< HEAD
-=======
                 survey.openRosaKey = obj.openRosaKey;
->>>>>>> 00b92210
                 deferred.resolve( survey );
             }
         } );
