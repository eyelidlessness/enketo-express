--- conflicted
+++ resolved
@@ -21,11 +21,7 @@
  * @param  {string} id [description]
  * @return {[type]}    [description]
  */
-<<<<<<< HEAD
-function _getSurvey( id ) {
-=======
 function getSurvey( id ) {
->>>>>>> 00b92210
     var msg, error,
         deferred = Q.defer();
 
@@ -61,11 +57,7 @@
     return deferred.promise;
 }
 
-<<<<<<< HEAD
-function _setSurvey( survey ) {
-=======
 function setSurvey( survey ) {
->>>>>>> 00b92210
     // set in db:
     // a) a record with key "id:"+ _createEnketoId(client.incr('surveys:counter')) and all survey info
     // b) a record with key "or:"+ _createOpenRosaKey(survey.openRosaUrl, survey.openRosaId) and the enketo_id
@@ -104,11 +96,7 @@
     return deferred.promise;
 }
 
-<<<<<<< HEAD
-function _updateSurvey( survey ) {
-=======
 function updateSurvey( survey ) {
->>>>>>> 00b92210
     var error,
         deferred = Q.defer(),
         openRosaKey = utils.getOpenRosaKey( survey );
@@ -165,13 +153,6 @@
 
     client.incr( 'survey:counter', function( error, iterator ) {
         id = _createEnketoId( iterator );
-<<<<<<< HEAD
-        survey.submissions = 0;
-        survey.launchDate = new Date().toISOString();
-        survey.active = true;
-        client.multi()
-            .hmset( 'id:' + id, survey )
-=======
         client.multi()
             .hmset( 'id:' + id, {
                 // explicitly set the properties that need to be saved
@@ -182,7 +163,6 @@
                 launchDate: new Date().toISOString(),
                 active: true,
             } )
->>>>>>> 00b92210
             .set( openRosaKey, id )
             .exec( function( error, replies ) {
                 delete pending[ openRosaKey ];
@@ -197,11 +177,7 @@
     return deferred.promise;
 }
 
-<<<<<<< HEAD
-function _addSubmission( id ) {
-=======
 function addSubmission( id ) {
->>>>>>> 00b92210
     var deferred = Q.defer();
 
     client.multi()
@@ -216,11 +192,7 @@
         } );
 }
 
-<<<<<<< HEAD
-function _getNumberOfSurveys( server ) {
-=======
 function getNumberOfSurveys( server ) {
->>>>>>> 00b92210
     var error,
         deferred = Q.defer();
 
@@ -246,11 +218,7 @@
     return deferred.promise;
 }
 
-<<<<<<< HEAD
-function _getListOfSurveys() {
-=======
 function getListOfSurveys() {
->>>>>>> 00b92210
 
 
 }
@@ -284,11 +252,7 @@
     return deferred.promise;
 }
 
-<<<<<<< HEAD
-function _getEnketoIdFromSurveyObject( survey ) {
-=======
 function getEnketoIdFromSurveyObject( survey ) {
->>>>>>> 00b92210
     var openRosaKey = utils.getOpenRosaKey( survey );
 
     return _getEnketoId( openRosaKey );
@@ -312,15 +276,6 @@
 }
 
 module.exports = {
-<<<<<<< HEAD
-    get: _getSurvey,
-    set: _setSurvey,
-    update: _updateSurvey,
-    getId: _getEnketoIdFromSurveyObject,
-    getNumber: _getNumberOfSurveys,
-    getList: _getListOfSurveys,
-    addSubmission: _addSubmission
-=======
     get: getSurvey,
     set: setSurvey,
     update: updateSurvey,
@@ -328,5 +283,4 @@
     getNumber: getNumberOfSurveys,
     getList: getListOfSurveys,
     addSubmission: addSubmission
->>>>>>> 00b92210
 };